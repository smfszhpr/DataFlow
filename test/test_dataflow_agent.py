--- conflicted
+++ resolved
@@ -84,11 +84,7 @@
         "py_path": f"{DATAFLOW_DIR}/test/operator_sentiment.py",
         "api_key": api_key,
         "chat_api_url": chat_api_url,
-<<<<<<< HEAD
-        "execute_the_operator": True,
-=======
         "execute_the_operator": False,
->>>>>>> bbed5834
         "use_local_model": False,
         "local_model_name_or_path": "/mnt/public/model/huggingface/Qwen2.5-7B-Instruct",
         "timeout": 3600,
@@ -109,11 +105,7 @@
     if len(sys.argv) == 2 and sys.argv[1] == "write":
         test_req = ChatAgentRequest(
             language="zh",
-<<<<<<< HEAD
-            target="我需要一个算子，能够对数据进行情感分析并输出积极/消极标签。",
-=======
             target="我需要一个算子，能够对用户评论进行情感分析并输出积极/消极标签。",
->>>>>>> bbed5834
             model="deepseek-v3",
             sessionKEY="dataflow_demo",
             ** operator_write_params
@@ -123,21 +115,7 @@
         sys.exit(0)        
     uvicorn.run("test_dataflow_agent:app", host="0.0.0.0", port=8000, reload=True)
 
-<<<<<<< HEAD
-=======
-    # 我需要一个新的算子，这个算子可以使用MinHash算法进行文本去重!!
-
-
-
-
-
-
-
-
-
-
-    
->>>>>>> bbed5834
+    # 我需要一个新的算子，这个算子可以使用MinHash算法进行文本去重!!    
     # 我需要一个算子，能够检测文本中是否包含代码片段或数学公式，并进行格式化。
     # 我需要一个算子，能够自动从文本中提取最能表达主题的关键词。
     # 我需要一个算子，能够检测文本长度和密度。
